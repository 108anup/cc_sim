--- conflicted
+++ resolved
@@ -1,11 +1,11 @@
 use crate::base::*;
 use crate::cc;
-use crate::config::{CCConfig, Config};
+use crate::config::{CCConfig, Config, DelayConfig};
 use crate::simulator::*;
 use crate::tracer::Tracer;
 use crate::transport::*;
 
-use failure::Error;
+use failure::{Error, format_err};
 
 /// Creates topology specified in Config and returns a Scheduler (with appropriate NetObjects). The
 /// base topology is as follows (tcp_sender -> delay) -> link -> router --..--> ackers --> back to
@@ -35,15 +35,15 @@
             // Create congestion control
             let ccalg: Box<dyn CongestionControl> = match group_config.cc {
                 CCConfig::AIMD => Box::new(cc::AIMD::default()),
-<<<<<<< HEAD
-                CCConfig::Instant => Box::new(cc::Instant::default()),
-=======
                 CCConfig::InstantCC => Box::new(cc::InstantCC::default()),
                 CCConfig::OscInstantCC { k, omega } => Box::new(cc::OscInstantCC::new(k, omega)),
                 CCConfig::StableLinearCC { alpha, k } => {
-                    Box::new(cc::StableLinearCC::new(alpha, k, group_config.delay))
+                    if let DelayConfig::Const(delay) = group_config.delay {
+                        Box::new(cc::StableLinearCC::new(alpha, k, delay))
+                    } else {
+                        return Err(format_err!("StableLinearCC only works with DelayConfig::Const, since propagation delay needs to be known"));
+                    }
                 }
->>>>>>> 49311cc0
             };
 
             // Decide everybody's ids
